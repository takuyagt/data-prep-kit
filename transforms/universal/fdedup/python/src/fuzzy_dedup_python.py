--- conflicted
+++ resolved
@@ -47,39 +47,10 @@
 }
 
 ARGS_MAP = {
-<<<<<<< HEAD
     "minhash": signature_calc_transform.captured_arg_keys,
     "cluster": cluster_analysis_transform.captured_arg_keys,
     "fdlist": get_duplicate_list_transform.captured_arg_keys,
     "fdclean": data_cleaning_transform.captured_arg_keys,
-=======
-    "minhash": [
-        signature_calc_transform.contents_column_key,
-        signature_calc_transform.document_id_column_key,
-        signature_calc_transform.seed_key,
-        signature_calc_transform.num_permutations_key,
-        signature_calc_transform.num_bands_key,
-        signature_calc_transform.num_minhashes_per_band_key,
-        signature_calc_transform.jaccard_similarity_threshold_key,
-        signature_calc_transform.word_shingle_size_key,
-        signature_calc_transform.num_segments_key,
-        signature_calc_transform.shingle_option_key,
-    ],
-    "cluster": [
-        cluster_analysis_transform.jaccard_similarity_threshold_key,
-        cluster_analysis_transform.num_bands_key,
-        cluster_analysis_transform.num_segments_key,
-    ],
-    "fdlist": [
-        get_duplicate_list_transform.subfolder_key,
-        get_duplicate_list_transform.consolidated_filename_key,
-    ],
-    "fdclean": [
-        data_cleaning_transform.document_id_column_key,
-        data_cleaning_transform.duplicate_list_location_key,
-        data_cleaning_transform.operation_mode_key,
-    ],
->>>>>>> 80ae8df7
 }
 
 
